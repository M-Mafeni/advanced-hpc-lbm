--- conflicted
+++ resolved
@@ -3,11 +3,7 @@
 EXE=d2q9-bgk
 
 CC=icc
-<<<<<<< HEAD
-CFLAGS= -std=c99 -Wall -Ofast -vec-threshold0 
-=======
 CFLAGS= -std=c99  -qopenmp -qopt-report=5 -Wall -Ofast -xHost
->>>>>>> bb430d85
 LIBS = -lm
 
 FINAL_STATE_FILE=./final_state.dat
